--- conflicted
+++ resolved
@@ -31,15 +31,12 @@
             'crystal = materials_io.crystal_structure:CrystalStructureParser',
             'dft = materials_io.dft:DFTParser',
             'ase = materials_io.ase:AseParser',
-<<<<<<< HEAD
-            'noop = materials_io.testing:NOOPParser'
+            'noop = materials_io.testing:NOOPParser',
+            'csv = materials_io.csv:CSVParser'
         ],
         'materialsio.adapter': [
             'noop = materials_io.adapters.base:NOOPAdapter',
             'serialize = materials_io.adapters.base:SerializeAdapter'
-=======
-            'csv = materials_io.csv:CSVParser'
->>>>>>> 309dbbbb
         ]
     }
 )
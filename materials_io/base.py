from typing import List, Iterator, Tuple, Iterable
from abc import ABC, abstractmethod
from mdf_toolbox import dict_merge
import logging
import os

logger = logging.getLogger(__name__)


class BaseParser(ABC):
    """Abstract base class for a file parser

    This class defines the interface for all parsers in MaterialsIO.
    Each new parser must implement the :meth:`parse`, :meth:`version`,
    and :meth:`implementors` functions.
    The :meth:`group` method should be overrode to generate smart groups of file (e.g., associating
    the inputs and outputs to the same calculation)
    :meth:`citations` can be used if there are papers that should be cited if the parser is used
    as part of a scientific publication.

    See `MaterialsIO Contributor Guide
    <https://materialsio.readthedocs.io/en/latest/contributor-guide.html>`_
    for further details.
    """

    def parse_directory(self, path: str, context: dict = None) -> Iterator[Tuple[Tuple[str], dict]]:
        """Run a parser on all appropriate files in a directory

        Skips files that throw exceptions while parsing

        Args:
            path (str): Root of directory to parser
            context (dict): Context about the files
        Yields:
            ([str], dict): Tuple of the group identity and the metadata unit
        """
        # Parse each identified group
        for group in self.group(path, context):
            try:
                metadata_unit = self.parse(group, context)
            except Exception:
                continue
            else:
                yield (group, metadata_unit)

    @abstractmethod
    def parse(self, group: Iterable[str], context: dict = None) -> dict:
        """Extract metadata from a group of files

        A group of files is a set of 1 or more files that describe the same object, and will be
        be used together to create s single summary record.

        Arguments:
            group (list of str):  A list of one or more files that should be parsed together
            context (dict): Context about the files

        Returns:
            (dict): The parsed results, in JSON-serializable format.
        """

    def parse_as_unit(self, files, context: dict = None) -> dict:
        """Parse a group of files and merge their metadata

        Used if each file in a group are parsed separately, but the resultant metadata
        should be combined after parsing.

        Args:
            files (str or [str]): Path(s) to parse
            context (dict): Context about the files
        Returns:
            (dict): Metadata summary from the files
        """
        # Initialize output dictionary
        metadata = {}

        # Loop over all files
        for group in self.group(files):
            try:
<<<<<<< HEAD
                record = self.parse(group, context)
=======
                record = self.parse(group)
>>>>>>> 3091185c
            except Exception:
                continue
            else:
                metadata = dict_merge(metadata, record, append_lists=True)
        return metadata

    def group(self, files, context: dict = None) -> Iterator[Tuple[str, ...]]:
        """Identify a groups of files that should be parsed together

        Args:
            files (str or [str]): Path(s), which could include both files and directories
            context (dict): Context about the files
        Yields:
            ((str)): Groups of files
        """
        if isinstance(files, str):
            files = [files]
        # Clean paths
        files = [os.path.abspath(os.path.expanduser(f)) for f in files]

        # Default: Every file is in its own group, skipping symlinks
        groups = []
        for fn in files:
            if os.path.isfile(fn):
                groups.append((fn,))
            # Recurse through directories (could also be done with os.walk(), especially
            # for groups that may span directories)
            elif os.path.isdir(fn):
                for f in os.listdir(fn):
                    groups.extend(self.group(os.path.join(fn, f)))

        return groups

    def citations(self) -> List[str]:
        """Citation(s) and reference(s) for this parser

        Returns:
            (list of str): each element should be a string citation in BibTeX format.
        """
        return []

    @abstractmethod
    def implementors(self) -> List[str]:
        """List of implementors of the parser

        These people are the points-of-contact for addressing errors or modifying the parser

        Returns:
            (list) each element should either be a string with author name (e.g.,
                "Anubhav Jain") or a dictionary  with required key "name" and other
                keys like "email" or "institution" (e.g., {"name": "Anubhav
                Jain", "email": "ajain@lbl.gov", "institution": "LBNL"}).
        """

    @abstractmethod
    def version(self) -> str:
        """Return the version of the parser

        Returns:
            (str): Version of the parser
        """

    @property
    def schema(self) -> dict:
        """Schema for the output of the parser"""
        return {
            "$schema": "http://json-schema.org/schema#"
        }


class BaseSingleFileParser(BaseParser):
    """Base class for parsers that only ever considers a single file at a time

    Instead of implementing :meth:`parse`, implement :meth:`_parse_file`"""

    @abstractmethod
    def _parse_file(self, path, context=None):
        """Generate the metadata for a single file

        Args:
            path (str): Path to the file
            context (dict): Optional context information about the file
        Returns:
            (dict): Metadata for the file
        """

    def parse(self, group, context=None):
        # Error catching: allows for single files to passed not as list
        if isinstance(group, str):
            return self._parse_file(group, context)

        # Assumes that the group must have exactly one file
        if len(group) > 1:
            raise ValueError('Parser only takes a single file at a time')

        return self._parse_file(group[0], context)<|MERGE_RESOLUTION|>--- conflicted
+++ resolved
@@ -74,13 +74,9 @@
         metadata = {}
 
         # Loop over all files
-        for group in self.group(files):
+        for group in self.group(files, context):
             try:
-<<<<<<< HEAD
                 record = self.parse(group, context)
-=======
-                record = self.parse(group)
->>>>>>> 3091185c
             except Exception:
                 continue
             else:
@@ -110,7 +106,7 @@
             # for groups that may span directories)
             elif os.path.isdir(fn):
                 for f in os.listdir(fn):
-                    groups.extend(self.group(os.path.join(fn, f)))
+                    groups.extend(self.group(os.path.join(fn, f), context))
 
         return groups
 
